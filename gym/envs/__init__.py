--- conflicted
+++ resolved
@@ -211,7 +211,6 @@
 )
 
 register(
-<<<<<<< HEAD
     id='ReacherDoubleJoint-v0',
     entry_point='gym.envs.mujoco:ReacherDoubleJointEnv',
     max_episode_steps=50,
@@ -230,7 +229,8 @@
     entry_point='gym.envs.mujoco:GripperEnv',
     max_episode_steps=50,
     reward_threshold=-3.75,
-=======
+
+register(
     id='Pusher-v0',
     entry_point='gym.envs.mujoco:PusherEnv',
     max_episode_steps=100,
@@ -249,7 +249,6 @@
     entry_point='gym.envs.mujoco:StrikerEnv',
     max_episode_steps=100,
     reward_threshold=0.0,
->>>>>>> afe0c42a
 )
 
 register(
